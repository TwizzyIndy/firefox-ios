/* This Source Code Form is subject to the terms of the Mozilla Public
 * License, v. 2.0. If a copy of the MPL was not distributed with this
 * file, You can obtain one at http://mozilla.org/MPL/2.0/. */

import Shared
import Storage
import AVFoundation
import XCGLogger
import MessageUI
import SDWebImage
import SwiftKeychainWrapper
import LocalAuthentication
import SyncTelemetry
import Sync
import CoreSpotlight
import UserNotifications
import Account
import Glean

#if canImport(BackgroundTasks)
 import BackgroundTasks
#endif


private let log = Logger.browserLogger

let LatestAppVersionProfileKey = "latestAppVersion"
let AllowThirdPartyKeyboardsKey = "settings.allowThirdPartyKeyboards"
private let InitialPingSentKey = "initialPingSent"

class AppDelegate: UIResponder, UIApplicationDelegate, UIViewControllerRestoration {
    public static func viewController(withRestorationIdentifierPath identifierComponents: [String], coder: NSCoder) -> UIViewController? {
        return nil
    }

    var window: UIWindow?
    var browserViewController: BrowserViewController!
    var rootViewController: UIViewController!
    weak var profile: Profile?
    var tabManager: TabManager!
    var adjustIntegration: AdjustIntegration?
    var applicationCleanlyBackgrounded = true
    var shutdownWebServer: DispatchSourceTimer?

    weak var application: UIApplication?
    var launchOptions: [AnyHashable: Any]?

    var receivedURLs = [URL]()
    var unifiedTelemetry: UnifiedTelemetry?

    var glean = Glean.shared

    func application(_ application: UIApplication, willFinishLaunchingWithOptions launchOptions: [UIApplication.LaunchOptionsKey: Any]?) -> Bool {
        //
        // Determine if the application cleanly exited last time it was used. We default to true in
        // case we have never done this before. Then check if the "ApplicationCleanlyBackgrounded" user
        // default exists and whether was properly set to true on app exit.
        //
        // Then we always set the user default to false. It will be set to true when we the application
        // is backgrounded.
        //

        self.applicationCleanlyBackgrounded = true

        let defaults = UserDefaults()
        if defaults.object(forKey: "ApplicationCleanlyBackgrounded") != nil {
            self.applicationCleanlyBackgrounded = defaults.bool(forKey: "ApplicationCleanlyBackgrounded")
        }
        defaults.set(false, forKey: "ApplicationCleanlyBackgrounded")

        // Hold references to willFinishLaunching parameters for delayed app launch
        self.application = application
        self.launchOptions = launchOptions

        self.window = UIWindow(frame: UIScreen.main.bounds)
        self.window?.backgroundColor = UIColor.theme.browser.background

        // If the 'Save logs to Files app on next launch' toggle
        // is turned on in the Settings app, copy over old logs.
        if DebugSettingsBundleOptions.saveLogsToDocuments {
            Logger.copyPreviousLogsToDocuments()
        }

        return startApplication(application, withLaunchOptions: launchOptions)
    }

    func startApplication(_ application: UIApplication, withLaunchOptions launchOptions: [AnyHashable: Any]?) -> Bool {
        log.info("startApplication begin")

        // Need to get "settings.sendUsageData" this way so that Sentry can be initialized
        // before getting the Profile.
        //Turn off Sentry crash reporting for XR Viewer
//        let sendUsageData = NSUserDefaultsPrefs(prefix: "profile").boolForKey(AppConstants.PrefSendUsageData) ?? true
//        Sentry.shared.setup(sendUsageData: sendUsageData)

        // Set the Firefox UA for browsing.
        setUserAgent()

        // Start the keyboard helper to monitor and cache keyboard state.
        KeyboardHelper.defaultHelper.startObserving()

        DynamicFontHelper.defaultHelper.startObserving()

        MenuHelper.defaultHelper.setItems()

        let logDate = Date()
        // Create a new sync log file on cold app launch. Note that this doesn't roll old logs.
        Logger.syncLogger.newLogWithDate(logDate)

        Logger.browserLogger.newLogWithDate(logDate)

        let profile = getProfile(application)

        unifiedTelemetry = UnifiedTelemetry(profile: profile)
        
        // Get legacy telemetry ID
        if let uuidString = UserDefaults.standard.string(forKey: "telemetry-key-prefix-clientId"), let uuid = UUID(uuidString: uuidString) {
            GleanMetrics.LegacyIds.clientId.set(uuid)
        }
        
        // Initialize Glean telemetry
        glean.initialize(uploadEnabled: sendUsageData, configuration: Configuration(channel: AppConstants.BuildChannel.rawValue))

        // Set up a web server that serves us static content. Do this early so that it is ready when the UI is presented.
        setUpWebServer(profile)
        
        let imageStore = DiskImageStore(files: profile.files, namespace: "TabManagerScreenshots", quality: UIConstants.ScreenshotQuality)

        // Temporary fix for Bug 1390871 - NSInvalidArgumentException: -[WKContentView menuHelperFindInPage]: unrecognized selector
        if let clazz = NSClassFromString("WKCont" + "ent" + "View"), let swizzledMethod = class_getInstanceMethod(TabWebViewMenuHelper.self, #selector(TabWebViewMenuHelper.swizzledMenuHelperFindInPage)) {
            class_addMethod(clazz, MenuHelper.SelectorFindInPage, method_getImplementation(swizzledMethod), method_getTypeEncoding(swizzledMethod))
        }

        self.tabManager = TabManager(profile: profile, imageStore: imageStore)

        // Add restoration class, the factory that will return the ViewController we
        // will restore with.

        setupRootViewController()

        NotificationCenter.default.addObserver(forName: .FSReadingListAddReadingListItem, object: nil, queue: nil) { (notification) -> Void in
            if let userInfo = notification.userInfo, let url = userInfo["URL"] as? URL {
                let title = (userInfo["Title"] as? String) ?? ""
                profile.readingList.createRecordWithURL(url.absoluteString, title: title, addedBy: UIDevice.current.name)
            }
        }

        adjustIntegration = AdjustIntegration(profile: profile)

        self.updateAuthenticationInfo()
        SystemUtils.onFirstRun()

        RustFirefoxAccounts.startup(prefs: profile.prefs).uponQueue(.main) { _ in
            print("RustFirefoxAccounts started")
        }
        log.info("startApplication end")
        return true
    }

    // TODO: Move to scene controller for iOS 13
    private func setupRootViewController() {
        browserViewController = BrowserViewController(profile: self.profile!, tabManager: self.tabManager)
        browserViewController.edgesForExtendedLayout = []

        browserViewController.restorationIdentifier = NSStringFromClass(BrowserViewController.self)
        browserViewController.restorationClass = AppDelegate.self

        let navigationController = UINavigationController(rootViewController: browserViewController)
        navigationController.delegate = self
        navigationController.isNavigationBarHidden = true
        navigationController.edgesForExtendedLayout = UIRectEdge(rawValue: 0)
        rootViewController = navigationController

        self.window!.rootViewController = rootViewController
    }

    func applicationWillTerminate(_ application: UIApplication) {
        // We have only five seconds here, so let's hope this doesn't take too long.
        profile?._shutdown()

        // Allow deinitializers to close our database connections.
        profile = nil
        tabManager = nil
        browserViewController = nil
        rootViewController = nil
    }

    /**
     * We maintain a weak reference to the profile so that we can pause timed
     * syncs when we're backgrounded.
     *
     * The long-lasting ref to the profile lives in BrowserViewController,
     * which we set in application:willFinishLaunchingWithOptions:.
     *
     * If that ever disappears, we won't be able to grab the profile to stop
     * syncing... but in that case the profile's deinit will take care of things.
     */
    func getProfile(_ application: UIApplication) -> Profile {
        if let profile = self.profile {
            return profile
        }
        let p = BrowserProfile(localName: "profile", syncDelegate: application.syncDelegate)
        self.profile = p
        return p
    }

    func application(_ application: UIApplication, didFinishLaunchingWithOptions launchOptions: [UIApplication.LaunchOptionsKey: Any]?) -> Bool {
        
        #if WEBXR
            registerWebXRDefaultsFromSettingsBundle()
        #endif
        
        // Override point for customization after application launch.
        var shouldPerformAdditionalDelegateHandling = true

        // Turn off Adjust link attribution for XR Viewer
//        adjustIntegration?.triggerApplicationDidFinishLaunchingWithOptions(launchOptions)

        UIScrollView.doBadSwizzleStuff()

        window!.makeKeyAndVisible()

        // Now roll logs.
        DispatchQueue.global(qos: DispatchQoS.background.qosClass).async {
            Logger.syncLogger.deleteOldLogsDownToSizeLimit()
            Logger.browserLogger.deleteOldLogsDownToSizeLimit()
        }

        // If a shortcut was launched, display its information and take the appropriate action
        if let shortcutItem = launchOptions?[UIApplication.LaunchOptionsKey.shortcutItem] as? UIApplicationShortcutItem {

            QuickActions.sharedInstance.launchedShortcutItem = shortcutItem
            // This will block "performActionForShortcutItem:completionHandler" from being called.
            shouldPerformAdditionalDelegateHandling = false
        }

        // Force the ToolbarTextField in LTR mode - without this change the UITextField's clear
        // button will be in the incorrect position and overlap with the input text. Not clear if
        // that is an iOS bug or not.
        AutocompleteTextField.appearance().semanticContentAttribute = .forceLeftToRight

<<<<<<< HEAD
        // Turn off Leanplum marketing for XR Viewer
//        if let profile = self.profile, LeanPlumClient.shouldEnable(profile: profile) {
//            LeanPlumClient.shared.setup(profile: profile)
//            LeanPlumClient.shared.set(enabled: true)
//        }
=======
        pushNotificationSetup()

        // Leanplum usersearch variable setup for onboarding research
        _ = OnboardingUserResearch()
        // Leanplum setup

        if let profile = self.profile, LeanPlumClient.shouldEnable(profile: profile) {
            LeanPlumClient.shared.setup(profile: profile)
            LeanPlumClient.shared.set(enabled: true)
        }
>>>>>>> 931457bf

        if #available(iOS 13.0, *) {
            BGTaskScheduler.shared.register(forTaskWithIdentifier: "org.mozilla.ios.sync.part1", using: DispatchQueue.global()) { task in
                guard self.profile?.hasSyncableAccount() ?? false else {
                    self.shutdownProfileWhenNotActive(application)
                    return
                }

                NSLog("background sync part 1") // NSLog to see in device console
                let collection = ["bookmarks", "history"]
                self.profile?.syncManager.syncNamedCollections(why: .backgrounded, names: collection).uponQueue(.main) { _ in
                    task.setTaskCompleted(success: true)
                    let request = BGProcessingTaskRequest(identifier: "org.mozilla.ios.sync.part2")
                    request.earliestBeginDate = Date(timeIntervalSinceNow: 1)
                    request.requiresNetworkConnectivity = true
                    do {
                        try BGTaskScheduler.shared.submit(request)
                    } catch {
                        NSLog(error.localizedDescription)
                    }
                }
            }

            // Split up the sync tasks so each can get maximal time for a bg task.
            // This task runs after the bookmarks+history sync.
            BGTaskScheduler.shared.register(forTaskWithIdentifier: "org.mozilla.ios.sync.part2", using: DispatchQueue.global()) { task in
                NSLog("background sync part 2") // NSLog to see in device console
                let collection = ["tabs", "logins", "clients"]
                self.profile?.syncManager.syncNamedCollections(why: .backgrounded, names: collection).uponQueue(.main) { _ in
                    self.shutdownProfileWhenNotActive(application)
                    task.setTaskCompleted(success: true)
                }
            }
        }

        #if XRVIEWERDEV
             let server = WebServerXrViewer.sharedInstance
             do {
                 try server.start()
             } catch let err as NSError {
                 print("Error: Unable to start Local WebServer in WebXR Viewer \(err)")
             }
        #endif

        return shouldPerformAdditionalDelegateHandling
    }
    
    func application(_ application: UIApplication, open url: URL, options: [UIApplication.OpenURLOptionsKey: Any] = [:]) -> Bool {
        guard let routerpath = NavigationPath(url: url) else {
            return false
        }

        if let profile = profile, let _ = profile.prefs.boolForKey(PrefsKeys.AppExtensionTelemetryOpenUrl) {
            profile.prefs.removeObjectForKey(PrefsKeys.AppExtensionTelemetryOpenUrl)
            var object = UnifiedTelemetry.EventObject.url
            if case .text(_) = routerpath {
                object = .searchText
            }
            UnifiedTelemetry.recordEvent(category: .appExtensionAction, method: .applicationOpenUrl, object: object)
        }

        DispatchQueue.main.async {
            NavigationPath.handle(nav: routerpath, with: BrowserViewController.foregroundBVC())
        }
        return true
    }

    // We sync in the foreground only, to avoid the possibility of runaway resource usage.
    // Eventually we'll sync in response to notifications.
    func applicationDidBecomeActive(_ application: UIApplication) {
        shutdownWebServer?.cancel()
        shutdownWebServer = nil

        //
        // We are back in the foreground, so set CleanlyBackgrounded to false so that we can detect that
        // the application was cleanly backgrounded later.
        //

        let defaults = UserDefaults()
        defaults.set(false, forKey: "ApplicationCleanlyBackgrounded")

        if let profile = self.profile {
            profile._reopen()

            if profile.prefs.boolForKey(PendingAccountDisconnectedKey) ?? false {
                profile.removeAccount()
            }

            profile.syncManager.applicationDidBecomeActive()

            setUpWebServer(profile)
        }
        
        BrowserViewController.foregroundBVC().firefoxHomeViewController?.reloadAll()
        
        // Resume file downloads.
        // TODO: iOS 13 needs to iterate all the BVCs.
        BrowserViewController.foregroundBVC().downloadQueue.resumeAll()

        // handle quick actions is available
        let quickActions = QuickActions.sharedInstance
        if let shortcut = quickActions.launchedShortcutItem {
            // dispatch asynchronously so that BVC is all set up for handling new tabs
            // when we try and open them
            quickActions.handleShortCutItem(shortcut, withBrowserViewController: BrowserViewController.foregroundBVC())
            quickActions.launchedShortcutItem = nil
        }

        UnifiedTelemetry.recordEvent(category: .action, method: .foreground, object: .app)

        // Delay these operations until after UIKit/UIApp init is complete
        // - loadQueuedTabs accesses the DB and shows up as a hot path in profiling
        DispatchQueue.main.asyncAfter(deadline: .now() + 0.1) {
            // We could load these here, but then we have to futz with the tab counter
            // and making NSURLRequests.
            BrowserViewController.foregroundBVC().loadQueuedTabs(receivedURLs: self.receivedURLs)
            self.receivedURLs.removeAll()
            application.applicationIconBadgeNumber = 0
        }

        // Cleanup can be a heavy operation, take it out of the startup path. Instead check after a few seconds.
        DispatchQueue.main.asyncAfter(deadline: .now() + 5.0) {
            self.profile?.cleanupHistoryIfNeeded()
        }
    }

    func applicationDidEnterBackground(_ application: UIApplication) {
        //
        // At this point we are happy to mark the app as CleanlyBackgrounded. If a crash happens in background
        // sync then that crash will still be reported. But we won't bother the user with the Restore Tabs
        // dialog. We don't have to because at this point we already saved the tab state properly.
        //

        let defaults = UserDefaults()
        defaults.set(true, forKey: "ApplicationCleanlyBackgrounded")

        // Pause file downloads.
        // TODO: iOS 13 needs to iterate all the BVCs.
        BrowserViewController.foregroundBVC().downloadQueue.pauseAll()

        UnifiedTelemetry.recordEvent(category: .action, method: .background, object: .app)

        let singleShotTimer = DispatchSource.makeTimerSource(queue: DispatchQueue.main)
        // 2 seconds is ample for a localhost request to be completed by GCDWebServer. <500ms is expected on newer devices.
        singleShotTimer.schedule(deadline: .now() + 2.0, repeating: .never)
        singleShotTimer.setEventHandler {
            WebServer.sharedInstance.server.stop()
            self.shutdownWebServer = nil
        }
        singleShotTimer.resume()
        shutdownWebServer = singleShotTimer

        if #available(iOS 13.0, *) {
            scheduleBGSync(application: application)
        } else {
            syncOnDidEnterBackground(application: application)
        }
    }

    fileprivate func syncOnDidEnterBackground(application: UIApplication) {
        guard let profile = self.profile else {
            return
        }

        profile.syncManager.applicationDidEnterBackground()

        // Create an expiring background task. This allows plenty of time for db locks to be released
        // async. Otherwise we are getting crashes due to db locks not released yet.
        var taskId: UIBackgroundTaskIdentifier = UIBackgroundTaskIdentifier(rawValue: 0)
        taskId = application.beginBackgroundTask (expirationHandler: {
            print("Running out of background time, but we have a profile shutdown pending.")
            self.shutdownProfileWhenNotActive(application)
            application.endBackgroundTask(taskId)
        })

        if profile.hasSyncableAccount() {
            profile.syncManager.syncEverything(why: .backgrounded).uponQueue(.main) { _ in
                self.shutdownProfileWhenNotActive(application)
                application.endBackgroundTask(taskId)
            }
        } else {
            profile._shutdown()
            application.endBackgroundTask(taskId)
        }
    }

    fileprivate func shutdownProfileWhenNotActive(_ application: UIApplication) {
        // Only shutdown the profile if we are not in the foreground
        guard application.applicationState != .active else {
            return
        }

        profile?._shutdown()
    }

    func applicationWillEnterForeground(_ application: UIApplication) {
        // The reason we need to call this method here instead of `applicationDidBecomeActive`
        // is that this method is only invoked whenever the application is entering the foreground where as
        // `applicationDidBecomeActive` will get called whenever the Touch ID authentication overlay disappears.
        self.updateAuthenticationInfo()
    }

    fileprivate func updateAuthenticationInfo() {
        if let authInfo = KeychainWrapper.sharedAppContainerKeychain.authenticationInfo() {
            if !LAContext().canEvaluatePolicy(.deviceOwnerAuthenticationWithBiometrics, error: nil) {
                authInfo.useTouchID = false
                KeychainWrapper.sharedAppContainerKeychain.setAuthenticationInfo(authInfo)
            }
        }
    }

    fileprivate func setUpWebServer(_ profile: Profile) {
        let server = WebServer.sharedInstance
        guard !server.server.isRunning else { return }

        ReaderModeHandlers.register(server, profile: profile)

        let responders: [(String, InternalSchemeResponse)] =
            [ (AboutHomeHandler.path, AboutHomeHandler()),
              (AboutLicenseHandler.path, AboutLicenseHandler()),
              (SessionRestoreHandler.path, SessionRestoreHandler()),
              (ErrorPageHandler.path, ErrorPageHandler())]
        responders.forEach { (path, responder) in
            InternalSchemeHandler.responders[path] = responder
        }

        if AppConstants.IsRunningTest {
            registerHandlersForTestMethods(server: server.server)
        }

        // Bug 1223009 was an issue whereby CGDWebserver crashed when moving to a background task
        // catching and handling the error seemed to fix things, but we're not sure why.
        // Either way, not implicitly unwrapping a try is not a great way of doing things
        // so this is better anyway.
        do {
            try server.start()
        } catch let err as NSError {
            print("Error: Unable to start WebServer \(err)")
        }
    }

    fileprivate func setUserAgent() {
        let firefoxUA = UserAgent.getUserAgent()

        // Set the UA for WKWebView (via defaults), the favicon fetcher, and the image loader.
        // This only needs to be done once per runtime. Note that we use defaults here that are
        // readable from extensions, so they can just use the cached identifier.

        SDWebImageDownloader.shared.setValue(firefoxUA, forHTTPHeaderField: "User-Agent")
        //SDWebImage is setting accept headers that report we support webp. We don't
        SDWebImageDownloader.shared.setValue("image/*;q=0.8", forHTTPHeaderField: "Accept")

        // Record the user agent for use by search suggestion clients.
        SearchViewController.userAgent = firefoxUA

        // Some sites will only serve HTML that points to .ico files.
        // The FaviconFetcher is explicitly for getting high-res icons, so use the desktop user agent.
        FaviconFetcher.userAgent = UserAgent.desktopUserAgent()
    }

    func application(_ application: UIApplication, continue userActivity: NSUserActivity, restorationHandler: @escaping ([UIUserActivityRestoring]?) -> Void) -> Bool {
        let bvc = BrowserViewController.foregroundBVC()
        if #available(iOS 12.0, *) {
            if userActivity.activityType == SiriShortcuts.activityType.openURL.rawValue {
                bvc.openBlankNewTab(focusLocationField: false)
                return true
            }
        }

        // If the `NSUserActivity` has a `webpageURL`, it is either a deep link or an old history item
        // reached via a "Spotlight" search before we began indexing visited pages via CoreSpotlight.
        if let url = userActivity.webpageURL {
            let query = url.getQuery()

            // Check for fxa sign-in code and launch the login screen directly
            if query["signin"] != nil {
                bvc.launchFxAFromDeeplinkURL(url)
                return true
            }

            // Per Adjust documenation, https://docs.adjust.com/en/universal-links/#running-campaigns-through-universal-links,
            // it is recommended that links contain the `deep_link` query parameter. This link will also
            // be url encoded.
            if let deepLink = query["deep_link"]?.removingPercentEncoding, let url = URL(string: deepLink) {
                bvc.switchToTabForURLOrOpen(url)
                return true
            }

            bvc.switchToTabForURLOrOpen(url)
            return true
        }

        // Otherwise, check if the `NSUserActivity` is a CoreSpotlight item and switch to its tab or
        // open a new one.
        if userActivity.activityType == CSSearchableItemActionType {
            if let userInfo = userActivity.userInfo,
                let urlString = userInfo[CSSearchableItemActivityIdentifier] as? String,
                let url = URL(string: urlString) {
                bvc.switchToTabForURLOrOpen(url)
                return true
            }
        }

        return false
    }

    func application(_ application: UIApplication, performActionFor shortcutItem: UIApplicationShortcutItem, completionHandler: @escaping (Bool) -> Void) {
        let handledShortCutItem = QuickActions.sharedInstance.handleShortCutItem(shortcutItem, withBrowserViewController: BrowserViewController.foregroundBVC())

        completionHandler(handledShortCutItem)
    }

    @available(iOS 13.0, *)
    private func scheduleBGSync(application: UIApplication) {
        if profile?.syncManager.isSyncing ?? false {
            // If syncing, create a bg task because _shutdown() is blocking and might take a few seconds to complete
            var taskId = UIBackgroundTaskIdentifier(rawValue: 0)
            taskId = application.beginBackgroundTask(expirationHandler: {
                self.shutdownProfileWhenNotActive(application)
                application.endBackgroundTask(taskId)
            })

            DispatchQueue.main.async {
                self.shutdownProfileWhenNotActive(application)
                application.endBackgroundTask(taskId)
            }
        } else {
            // Blocking call, however without sync running it should be instantaneous
            profile?._shutdown()

            let request = BGProcessingTaskRequest(identifier: "org.mozilla.ios.sync.part1")
            request.earliestBeginDate = Date(timeIntervalSinceNow: 1)
            request.requiresNetworkConnectivity = true
            do {
                try BGTaskScheduler.shared.submit(request)
            } catch {
                NSLog(error.localizedDescription)
            }
        }
    }
}

// MARK: - Root View Controller Animations
extension AppDelegate: UINavigationControllerDelegate {
    func navigationController(_ navigationController: UINavigationController, animationControllerFor operation: UINavigationController.Operation, from fromVC: UIViewController, to toVC: UIViewController) -> UIViewControllerAnimatedTransitioning? {
        switch operation {
        case .push:
            return BrowserToTrayAnimator()
        case .pop:
            return TrayToBrowserAnimator()
        default:
            return nil
        }
    }
}

extension AppDelegate: MFMailComposeViewControllerDelegate {
    func mailComposeController(_ controller: MFMailComposeViewController, didFinishWith result: MFMailComposeResult, error: Error?) {
        // Dismiss the view controller and start the app up
        controller.dismiss(animated: true, completion: nil)
        _ = startApplication(application!, withLaunchOptions: self.launchOptions)
    }
}

extension UIApplication {
    static var isInPrivateMode: Bool {
        return BrowserViewController.foregroundBVC().tabManager.selectedTab?.isPrivate ?? false
    }
}<|MERGE_RESOLUTION|>--- conflicted
+++ resolved
@@ -239,24 +239,16 @@
         // that is an iOS bug or not.
         AutocompleteTextField.appearance().semanticContentAttribute = .forceLeftToRight
 
-<<<<<<< HEAD
-        // Turn off Leanplum marketing for XR Viewer
-//        if let profile = self.profile, LeanPlumClient.shouldEnable(profile: profile) {
-//            LeanPlumClient.shared.setup(profile: profile)
-//            LeanPlumClient.shared.set(enabled: true)
-//        }
-=======
         pushNotificationSetup()
 
         // Leanplum usersearch variable setup for onboarding research
         _ = OnboardingUserResearch()
         // Leanplum setup
-
-        if let profile = self.profile, LeanPlumClient.shouldEnable(profile: profile) {
-            LeanPlumClient.shared.setup(profile: profile)
-            LeanPlumClient.shared.set(enabled: true)
-        }
->>>>>>> 931457bf
+        // Turn off Leanplum marketing for XR Viewer
+        // if let profile = self.profile, LeanPlumClient.shouldEnable(profile: profile) {
+        //     LeanPlumClient.shared.setup(profile: profile)
+        //     LeanPlumClient.shared.set(enabled: true)
+        // }
 
         if #available(iOS 13.0, *) {
             BGTaskScheduler.shared.register(forTaskWithIdentifier: "org.mozilla.ios.sync.part1", using: DispatchQueue.global()) { task in
